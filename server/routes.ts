--- conflicted
+++ resolved
@@ -174,10 +174,6 @@
       // --- Tenant scoping ---
       const userTenants = await storage.getTenantsByUserId(user.id);
       const allowedTenantIds = userTenants.map((t) => t.id);
-<<<<<<< HEAD
-=======
-      console.log('user role!!!!!!', user);
->>>>>>> c908d0f0
       if (!allowedTenantIds.includes(tenantId) && user.role !== UserRoles.ADMIN) {
         return res.status(403).json({ message: 'Forbidden: you do not have access to this tenant' });
       }
@@ -1148,10 +1144,6 @@
       // 3. Find which manual widgets are missing for this tenant
       const tenantWidgetNames = tenantWidgets.map((w) => w.widgetName);
       const missing = manualWidgets.filter((w) => !tenantWidgetNames.includes(w.key));
-<<<<<<< HEAD
-=======
-      console.log('missing stuff', missing);
->>>>>>> c908d0f0
       if (missing.length > 0) {
         console.log(`Seeding ${missing.length} missing manual widgets for tenant ${tenantId}`);
 
